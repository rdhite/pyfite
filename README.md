--- conflicted
+++ resolved
@@ -1,4 +1,3 @@
-<<<<<<< HEAD
 # pyfite
 
 ## Overview
@@ -54,61 +53,4 @@
 ## License and Copyright
 Copyright: Copyright (c) 2020 Applied Research Associates, Inc.
 
-=======
-# pyfite
-
-## Overview
-A convenience library for fairly simple, frequently needed operations created for use in expediting work for the Office of Naval Research's (ONR) Future Integrated Training Environment (FITE) contract, hence the name py**fite**. Found to be generally useful, any closed-source or copy(left|right)ed code was removed from the internal repository so it could be provided for use by the public. Typical uses are for coordinate conversions and file copying/moving/locating.
-
-## Examples
-
-### Coordinate Conversions
-The following is a (fairly roundabout, just go with it) way to find out the longitude and latitude of Time Square by converting the point (0,0,0) in an offset UTM coordinate space centered at Time Square to a geodetic coordinate space.
-```python
-import numpy as np
-import pyfite as fite
-gdc = fite.coordinates.Geodetic() # Standard lat/long coordinate system
-utmTimeSquare = fite.coordinates.Utm(zone=18, south=False, offset=(585629, 4512385, 0))
-timeSquareToGeodetic = fite.coordinates.CoordinateConverter(utmTimeSquare, gdc)
-timeSquareToGeodetic(np.array([[0.0, 0.0, 0.0]])) # array([[-73.98554753, 40.75797057, 0.0]])
-```
-
-### File Searching
-Presume the following directory layout
-```
-/some_dir
-  bar/
-    empty_dir/
-  baz/
-    moon.jpeg
-    star.png
-    sun.jpg
-  foo/
-    foosub/
-      im_hiding.jpg
-    cool.txt
-    some_file_no_ext
-  bazfile.txt
-  tea_and_crumpets.txt
-```
-Some searching options look like:
-```python
-import pyfite as fite
-investigator = fite.searching.DirectorySearcher('/some_dir')
-investigator.find_all('^baz')
-# ['/some_dir/bazfile.txt', '/some_dir/baz/moon.jpeg', '/some_dir/baz/star.png', '/some_dir/baz/stun.jpeg']
-investigator.find_all('^baz/') # or investigator.find_all(r'^baz\\') on windows
-# ['/some_dir/baz/moon.jpeg', '/some_dir/baz/star.png', '/some_dir/baz/stun.jpeg']
-investigator.find_all_by_extensions(['jpg', 'jpeg', 'png'])
-# ['/some_dir/baz/moon.jpeg', '/some_dir/baz/star.png', '/some_dir/baz/stun.jpeg', '/some_dir/foo/foosub/im_hiding.jpg]
-investigator.find_first('\.txt$')
-# '/some_dir/bazfile.txt
-investigator.find_all('bar')
-# []
-```
-
-## License and Copyright
-Copyright: Copyright (c) 2020 Applied Research Associates, Inc.
-
->>>>>>> 99617e92
 SPDX-License-Identifier: [https://spdx.org/licenses/MIT.html](https://spdx.org/licenses/MIT.html)