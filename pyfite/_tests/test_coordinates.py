# test_coordinates.py
# Copyright (c) 2020 Applied Research Associates, Inc.
# SPDX-License-Identifier: https://spdx.org/licenses/MIT.html

"""Unit tests for pyfite.coordinates

The primary correctness tests are the few for logic added on top of existing conversion libraries such as
approximating degree->meter units at a given latitude.

NOTE: These tests are largely unnecessary due to the fact that actual coordinate conversion math is
done within dependencies (pyproj, pymap3d) that have their own testing for correctness.
These tests ensure those libraries are used properly, numpy array shapes are maintained,
and axis placement is consistent (x, E/W, Longitude are always [0] while y, N/S, Latitude are always [1]).
"""
from cmath import isclose
import unittest

import numpy as np
<<<<<<< HEAD

import pyfite.coordinates as pfc
=======
>>>>>>> 99617e92

import pyfite.coordinates as pfc

__METER_TOLERANCE = 0.01
__DEGREE_TOLERANCE = 0.000001

<<<<<<< HEAD
=======

def forward_reverse(crs1: pfc.CoordinateReferenceSystem, crs2: pfc.CoordinateReferenceSystem,  # pylint: disable=too-many-arguments
                    pts1: np.ndarray, pts2: np.ndarray, tol1: float, tol2: float):
    """Tests forward and reverse conversions of points provided two coordinate systems.

    Ensure converting `pts1` via a forward conversion (from `crs1` to `crs2`) yields `pts2` within a tolerance of `tol1`
    Ensure converting `pts2` via a reverse conversion (from `crs2` to `crs1`) yields `pts1` within a tolerance of `tol2`
    """
    forward = pfc.CoordinateConverter(crs1, crs2)
    reverse = pfc.CoordinateConverter(crs2, crs1)

    forward_expected = pts2
    forward_actual = forward(pts1)
    np.testing.assert_array_almost_equal(
        forward_actual, forward_expected, tol1)

    reverse_expected = pts1
    reverse_actual = reverse(pts2)
    np.testing.assert_array_almost_equal(
        reverse_actual, reverse_expected, tol2)


def assert_proj_str_equivalent(proj1: str, proj2: str):
    """Checks that two proj strings are equivalent.

    This presumes parameters are populated with '=' such as '+datum=WGS84'
    instead of '+datum WGS84'
    """
    case = unittest.TestCase()
    case.assertCountEqual(proj1.split(), proj2.split())


# PROJ string generation tests
def test_gdc_get_proj_str():
    """Test that `Geodetic.get_proj_str` returns a correct proj string.
    """
    # no offset
    crs = pfc.Geodetic()
    assert_proj_str_equivalent(
        crs.get_proj_str(), '+proj=longlat +ellps=WGS84 +datum=WGS84 +no_defs')

    # offset is arbitrary as it does not matter here
    crs = pfc.Geodetic(
        offset=(np.random.rand(), np.random.rand(), np.random.rand()))
    assert_proj_str_equivalent(
        crs.get_proj_str(), '+proj=longlat +ellps=WGS84 +datum=WGS84 +no_defs')


def test_gcc_get_proj_str():
    """Test that `Geocentric.get_proj_str` returns a correct proj string.
    """
    # no offset
    crs = pfc.Geocentric()
    assert_proj_str_equivalent(
        crs.get_proj_str(), '+proj=geocent +ellps=WGS84')

    # offset is arbitrary as it does not matter here
    crs = pfc.Geocentric(
        offset=(np.random.rand(), np.random.rand(), np.random.rand()))
    assert_proj_str_equivalent(
        crs.get_proj_str(), '+proj=geocent +ellps=WGS84')


def test_utm_get_proj_str():
    """Test that `Utm.get_proj_str` returns a correct proj string.
    """
    for zone, south in [(3, False), (12, False), (8, True), (17, True), (43, False), (51, True)]:
        crs_no_off = pfc.Utm(zone, south)
        crs_off = pfc.Utm(zone, south, offset=(np.random.rand(),
                                               np.random.rand(), np.random.rand()))
        utm_str = f'+proj=utm +zone={zone} +ellps=WGS84{" +south" if south else ""}'
        assert_proj_str_equivalent(crs_no_off.get_proj_str(), utm_str)
        assert_proj_str_equivalent(crs_off.get_proj_str(), utm_str)


def test_proj_get_proj_str():
    """Test that `ProjCrs.get_proj_str` returns a correct proj string.
    """
    projs = [
        '+proj=merc +lat_ts=56.5 +ellps=GRS80',
        '+proj=utm +zone=11 +datum=WGS84 +units=m +no_defs +ellps=WGS84 +towgs84=0,0,0',
        '+proj=longlat +datum=WGS84 +no_defs +ellps=WGS84 +towgs84=0,0,0'
    ]

    for proj in projs:
        assert_proj_str_equivalent(pfc.ProjCrs(proj).get_proj_str(), proj)
        assert_proj_str_equivalent(
            pfc.ProjCrs(proj, offset=(np.random.rand(), np.random.rand(),
                                      np.random.rand())).get_proj_str(),
            proj)


def test_offset_application():
    """Test that offsets are applied properly during conversions.
    """
    # If all below test_crs1_crs2 tests pass, we can use them to
    # generate test cases for offset applications

    # Making a round-trip with intermittent checks
    gdc_pts = np.array([[-73.9864461, 40.7567137, 15.000]])
    gcc_pts = pfc.CoordinateConverter(
        pfc.Geodetic(), pfc.Geocentric())(gdc_pts)
    utm_pts = pfc.CoordinateConverter(
        pfc.Geodetic(), pfc.Utm(zone=18, south=False))(gdc_pts)

    # Offsets for each coordinate system
    # Using np.array with shape (1, 3) so subsequent math utilizing offsets is seamless
    gdc_offset = np.array([[-70, 40, 10]])
    gcc_offset = np.array([[1_000_000, -4_000_000, 4_000_000]])
    utm_offset = np.array([[500_000, 4_000_000, 15.000]])

    # Coordinate systems with offsets in place
    off_gdc = pfc.Geodetic(offset=tuple(gdc_offset[0]))
    off_gcc = pfc.Geocentric(offset=tuple(gcc_offset[0]))
    off_utm = pfc.Utm(zone=18, south=False, offset=tuple(utm_offset[0]))

    # Starting spot
    off_gdc_pts_expected = gdc_pts - gdc_offset

    # Checks offset application Geodetic -> Geocentric
    off_gcc_pts_actual = pfc.CoordinateConverter(
        off_gdc, off_gcc)(off_gdc_pts_expected)
    off_gcc_pts_expected = gcc_pts - gcc_offset
    np.testing.assert_array_almost_equal(
        off_gcc_pts_actual, off_gcc_pts_expected, __METER_TOLERANCE)

    # Checks offset application Geocentric -> Utm
    off_utm_pts_actual = pfc.CoordinateConverter(
        off_gcc, off_utm)(off_gcc_pts_expected)
    off_utm_pts_expected = utm_pts - utm_offset
    np.testing.assert_array_almost_equal(
        off_utm_pts_actual, off_utm_pts_expected, __METER_TOLERANCE)

    # Checks offset application Utm -> Geodetic
    off_gdc_pts_actual = pfc.CoordinateConverter(
        off_utm, off_gdc)(off_utm_pts_expected)
    np.testing.assert_array_almost_equal(
        off_gdc_pts_expected[:, :2], off_gdc_pts_actual[:, :2], __DEGREE_TOLERANCE)
    np.testing.assert_array_almost_equal(
        off_gdc_pts_expected[:, 2], off_gdc_pts_actual[:, 2], __METER_TOLERANCE)


# Conversion Tests
def test_ltp_gdc():
    """Test conversion between LTP and Geodetic.

    NOTE: Does not currently test extreme cases where curvatur of
    Earth's surface would have a significant impact. That is generally
    a case for UTM instead of LTP.
    """
    # Times Square
    ltp = pfc.LocalTangentPlane(-73.9864461, 40.7567137)
    gdc = pfc.Geodetic()
    ltp_expected = np.array([
        [196.339820, -302.517581, 15.000],
        [-276.712192,  44.3360115, 30.000],
        [85.2336246,  342.076563, 700.000]
    ])
    gdc_expected = np.array([
        [-73.9841211, 40.7539895, 15.000],
        [-73.9897230, 40.7571129, 30.000],
        [-73.9854367, 40.7597941, 700.000]
    ])

    # Since Geodetic is degrees for x/y, but meters for z, we can't use a single
    # tolerance value sent to `forward_reverse`
    gdc_actual = pfc.CoordinateConverter(ltp, gdc)(ltp_expected)
    np.testing.assert_array_almost_equal(
        gdc_actual[:, :2], gdc_expected[:, :2], __DEGREE_TOLERANCE)  # degree parts
    np.testing.assert_array_almost_equal(
        gdc_actual[:, 2], gdc_expected[:, 2], __METER_TOLERANCE)  # meter part

    ltp_actual = pfc.CoordinateConverter(gdc, ltp)(gdc_expected)
    np.testing.assert_array_almost_equal(
        ltp_actual, ltp_expected, __METER_TOLERANCE)


def test_ltp_gcc():
    """Test conversion between LTP and Geocentric.
    """
    # Times Square
    ltp = pfc.LocalTangentPlane(-73.9864461, 40.7567137)
    gcc = pfc.Geocentric()
    ltp_expected = np.array([
        [196.339, -302.517, 15.000],
        [-276.712,  44.336, 30.000],
        [85.233,  342.076, 700.000]
    ])
    gcc_expected = np.array([
        [1334955.179, -4650677.131,  4141776.030],
        [1334441.149, -4650600.898,  4142048.564],
        [1334875.436, -4650802.007,  4142711.533]
    ])

    forward_reverse(ltp, gcc, ltp_expected, gcc_expected,
                    __METER_TOLERANCE, __METER_TOLERANCE)


def test_ltp_utm():
    """Test conversion between LTP and UTM.
    """
    ltp = pfc.LocalTangentPlane(-73.9864461, 40.7567137)
    utm = pfc.Utm(zone=18, south=False)
    ltp_expected = np.array([
        [196.339, -302.517, 15.000],
        [-276.712,  44.336, 30.000],
        [85.233,  342.076, 700.000]
    ])
    utm_expected = np.array([
        [585754.522, 4511944.464, 15.000],
        [585277.643, 4512285.726, 30.000],
        [585636.015, 4512587.533, 700.000]
    ])
    forward_reverse(ltp, utm, ltp_expected, utm_expected,
                    __METER_TOLERANCE, __METER_TOLERANCE)


def test_gdc_gcc():
    """Test conversion between Geodetic and Geocentric.
    """
    gdc = pfc.Geodetic()
    gcc = pfc.Geocentric()
    gdc_expected = np.array([
        [-80.7746829, 25.5234833, 0.000],
        [-119.9418205, 37.3528545, 0.000],
        [-156.9140529, 70.4281048, 0.000],
        [46.6028192, -19.8187768, 0.000],
        [-70.5889815, -50.4143219, 0.000],
        [-43.7925929, -13.1556067, 0.000]])
    gcc_expected = np.array([
        [923310.410, -5684773.703,  2731518.393],
        [-2533699.562, -4398805.617,  3848595.063],
        [-1971370.755,  -840289.459,  5987207.541],
        [4124143.714,  4361589.576, -2148833.878],
        [1353449.321, -3840969.863, -4892284.831],
        [4484002.834, -4298891.488, -1442173.670]])

    # Since Geodetic is degrees for x/y, but meters for z, we can't use a single
    # tolerance value sent to `forward_reverse`
    gdc_actual = pfc.CoordinateConverter(gcc, gdc)(gcc_expected)
    np.testing.assert_array_almost_equal(
        gdc_actual[:, :2], gdc_expected[:, :2], __DEGREE_TOLERANCE)  # degree parts
    np.testing.assert_array_almost_equal(
        gdc_actual[:, 2], gdc_expected[:, 2], __METER_TOLERANCE)  # meter part

    gcc_actual = pfc.CoordinateConverter(gdc, gcc)(gdc_expected)
    np.testing.assert_array_almost_equal(
        gcc_actual, gcc_actual, __METER_TOLERANCE)


def test_gdc_utm():
    """Test conversion between Geodetic and UTM.
    """
    gdc = pfc.Geodetic()
    utm = pfc.Utm(zone=18, south=False)
    gdc_expected = np.array([
        [-73.9841211, 40.7539895, 15.000],
        [-73.9897230, 40.7571129, 30.000],
        [-73.9854367, 40.7597941, 700.000]
    ])
    utm_expected = np.array([
        [585754.522, 4511944.464, 15.000],
        [585277.643, 4512285.726, 30.000],
        [585636.015, 4512587.533, 700.000]
    ])

    # Since Geodetic is degrees for x/y, but meters for z, we can't use a single
    # tolerance value sent to `forward_reverse`
    gdc_actual = pfc.CoordinateConverter(utm, gdc)(utm_expected)
    np.testing.assert_array_almost_equal(
        gdc_actual[:, :2], gdc_expected[:, :2], __DEGREE_TOLERANCE)  # degree parts
    np.testing.assert_array_almost_equal(
        gdc_actual[:, 2], gdc_expected[:, 2], __METER_TOLERANCE)  # meter part

    utm_actual = pfc.CoordinateConverter(gdc, utm)(gdc_expected)
    np.testing.assert_array_almost_equal(
        utm_actual, utm_actual, __METER_TOLERANCE)


def test_gcc_utm():
    """Test conversion between Geocentric and UTM.
    """
    gcc = pfc.Geocentric()
    utm = pfc.Utm(zone=18, south=False)
    gcc_expected = np.array([
        [1334955.179, -4650677.131,  4141776.030],
        [1334441.149, -4650600.898,  4142048.564],
        [1334875.436, -4650802.007,  4142711.533]
    ])
    utm_expected = np.array([
        [585754.522, 4511944.464, 15.000],
        [585277.643, 4512285.726, 30.000],
        [585636.015, 4512587.533, 700.000]
    ])

    forward_reverse(gcc, utm, gcc_expected, utm_expected,
                    __METER_TOLERANCE, __METER_TOLERANCE)


def test_xyz_in_ltp_to_and_from_gdc():
    """Tests that conversions from LTP to GDC properly handle coordinate order.

    Underlying libraries converting between LTP and GDC expect/provide points in
    (East, North, Up) and (Latitude, Longitude, Altitude), so converters must account
    for the different interpretations.
    """
    one_degree_distances = pfc.compute_degree_size(lat=0)

    convert = pfc.CoordinateConverter(
        pfc.LocalTangentPlane(lon=0, lat=0), pfc.Geodetic())
    eastern_point = convert(
        np.array([[one_degree_distances[0] / 100, 0, 0]]))[0]
    northern_point = convert(
        np.array([[0, one_degree_distances[1] / 100, 0]]))[0]

    assert isclose(eastern_point[0], 0.01, abs_tol=__DEGREE_TOLERANCE)
    assert isclose(eastern_point[1], 0, abs_tol=__DEGREE_TOLERANCE)
    assert isclose(northern_point[0], 0, abs_tol=__DEGREE_TOLERANCE)
    assert isclose(northern_point[1], 0.01, abs_tol=__DEGREE_TOLERANCE)

    convert = pfc.CoordinateConverter(
        pfc.Geodetic(), pfc.LocalTangentPlane(lon=0, lat=0))
    eastern_point = convert(np.array([[0.01, 0, 0]]))[0]
    northern_point = convert(np.array([[0, 0.01, 0]]))[0]

    assert isclose(
        eastern_point[0], one_degree_distances[0] / 100, abs_tol=__METER_TOLERANCE)
    assert isclose(eastern_point[1], 0, abs_tol=__METER_TOLERANCE)
    assert isclose(northern_point[0], 0, abs_tol=__METER_TOLERANCE)
    assert isclose(
        northern_point[1], one_degree_distances[1] / 100, abs_tol=__METER_TOLERANCE)


>>>>>>> 99617e92
def test_compute_degree_size():
    """Tests that compute_degree_size is accurate.

    Since there are various methods to calculate the length of a degree
    and constants used in those methods may vary slightly, the
    results are allowed a slightly higher tolerance than __METER_TOLERANCE.
    """
    TOLERANCE = 1
    zero = pfc.compute_degree_size(lat=0)
    fifteen = pfc.compute_degree_size(lat=15)
    thirty = pfc.compute_degree_size(lat=30)
    forty_five = pfc.compute_degree_size(lat=45)
    sixty = pfc.compute_degree_size(lat=60)
    seventy_five = pfc.compute_degree_size(lat=75)

    # Raw values taken from https://www.movable-type.co.uk/scripts/latlong-vincenty.html
    assert isclose(zero[0], 111319.491, abs_tol=TOLERANCE)
    assert isclose(zero[1], 110574.304, abs_tol=TOLERANCE)
    assert isclose(fifteen[0], 107550.397, abs_tol=TOLERANCE)
    assert isclose(fifteen[1], 110648.721, abs_tol=TOLERANCE)
    assert isclose(thirty[0], 96485.974, abs_tol=TOLERANCE)
    assert isclose(thirty[1], 110852.457, abs_tol=TOLERANCE)
    assert isclose(forty_five[0], 78846.335, abs_tol=TOLERANCE)
    assert isclose(forty_five[1], 111131.778, abs_tol=TOLERANCE)
    assert isclose(sixty[0], 55799.47, abs_tol=TOLERANCE)
    assert isclose(sixty[1], 111412.273, abs_tol=TOLERANCE)
    assert isclose(seventy_five[0], 28901.664, abs_tol=TOLERANCE)
    assert isclose(seventy_five[1], 111618.359, abs_tol=TOLERANCE)

<<<<<<< HEAD
def test_dms_to_decimal():
    """Tests that dms_to_decimal performs the correct calculation.
    """
    cases = [
        ((48, 24, 36), 48.41),
        ((48, 24.6), 48.41),
        ((-48, 24, 36), -48.41),
        ((-48, 24.6), -48.41),
        ((30, 36, 4.5), 30.60125),
        ((30, 36.075), 30.60125),
        ((-30, 36, 4.5), -30.60125),
        ((-30, 36.075), -30.60125),
    ]

    for case in cases:
        assert pfc.dms_to_decimal(*case[0]) == case[1]

def test_XYZ_in_LocalTangentPlane_to_and_from_Geodetic(): # pylint: disable=invalid-name
    """Tests that conversions from LTP to GDC properly handle coordinate order.
=======
>>>>>>> 99617e92

def test_dms_to_decimal():
    """Tests that dms_to_decimal performs the correct calculation.
    """
<<<<<<< HEAD
    one_degree_distances = pfc.compute_degree_size(lat=0)

    convert = pfc.CoordinateConverter(pfc.LocalTangentPlane(lon=0, lat=0), pfc.Geodetic())
    eastern_point = convert(np.array([[one_degree_distances[0] / 100, 0, 0]]))[0]
    northern_point = convert(np.array([[0, one_degree_distances[1] / 100, 0]]))[0]
=======
    cases = [
        ((48, 24, 36), 48.41),
        ((48, 24.6), 48.41),
        ((-48, 24, 36), -48.41),
        ((-48, 24.6), -48.41),
        ((30, 36, 4.5), 30.60125),
        ((30, 36.075), 30.60125),
        ((-30, 36, 4.5), -30.60125),
        ((-30, 36.075), -30.60125),
    ]
>>>>>>> 99617e92

    for case in cases:
        assert pfc.dms_to_decimal(*case[0]) == case[1]

<<<<<<< HEAD
    convert = pfc.CoordinateConverter(pfc.Geodetic(), pfc.LocalTangentPlane(lon=0, lat=0))
    eastern_point = convert(np.array([[0.01, 0, 0]]))[0]
    northern_point = convert(np.array([[0, 0.01, 0]]))[0]

    assert isclose(eastern_point[0], one_degree_distances[0] / 100, abs_tol=__METER_TOLERANCE)
    assert isclose(eastern_point[1], 0, abs_tol=__METER_TOLERANCE)
    assert isclose(northern_point[0], 0, abs_tol=__METER_TOLERANCE)
    assert isclose(northern_point[1], one_degree_distances[1] / 100, abs_tol=__METER_TOLERANCE)

def test_projcrs_from_epsg():
    """Tests that a proj string is properly built from EPSG codes.
    """
    epsg4326_crs = pfc.ProjCrs.from_epsg(4326, (60.25, -80.12, 0))
    epsg4978_crs = pfc.ProjCrs.from_epsg(4978, (34.09, -118.13, 0))
    epsg32618_crs = pfc.ProjCrs.from_epsg(32618, (28.54, -81.38, 0))

    assert str(epsg4326_crs) == '+proj=longlat +datum=WGS84 +no_defs +type=crs 60.25 -80.12 0'
    assert str(epsg4978_crs) == '+proj=geocent +datum=WGS84 +units=m +no_defs +type=crs 34.09 -118.13 0'
    assert str(epsg32618_crs) == '+proj=utm +zone=18 +datum=WGS84 +units=m +no_defs +type=crs 28.54 -81.38 0'
    
=======

def test_utm_from_point():
    """Tests that `Utm.from_point` accuractely calculates UTM zone/hemisphere.
    """
    pts = ((-117, 32), (-117, -14), (-73, 38), (-23, -36), (41, 53), (52, -36))
    zones = ((11, False), (11, True), (18, False),
             (27, True), (37, False), (39, True))
    for pt, zone in zip(pts, zones):
        utm = pfc.Utm.from_point(*pt)
        assert utm.zone == zone[0]
        assert utm.south == zone[1]
>>>>>>> 99617e92
<|MERGE_RESOLUTION|>--- conflicted
+++ resolved
@@ -16,19 +16,12 @@
 import unittest
 
 import numpy as np
-<<<<<<< HEAD
-
-import pyfite.coordinates as pfc
-=======
->>>>>>> 99617e92
 
 import pyfite.coordinates as pfc
 
 __METER_TOLERANCE = 0.01
 __DEGREE_TOLERANCE = 0.000001
 
-<<<<<<< HEAD
-=======
 
 def forward_reverse(crs1: pfc.CoordinateReferenceSystem, crs2: pfc.CoordinateReferenceSystem,  # pylint: disable=too-many-arguments
                     pts1: np.ndarray, pts2: np.ndarray, tol1: float, tol2: float):
@@ -362,7 +355,6 @@
         northern_point[1], one_degree_distances[1] / 100, abs_tol=__METER_TOLERANCE)
 
 
->>>>>>> 99617e92
 def test_compute_degree_size():
     """Tests that compute_degree_size is accurate.
 
@@ -392,7 +384,7 @@
     assert isclose(seventy_five[0], 28901.664, abs_tol=TOLERANCE)
     assert isclose(seventy_five[1], 111618.359, abs_tol=TOLERANCE)
 
-<<<<<<< HEAD
+
 def test_dms_to_decimal():
     """Tests that dms_to_decimal performs the correct calculation.
     """
@@ -410,58 +402,6 @@
     for case in cases:
         assert pfc.dms_to_decimal(*case[0]) == case[1]
 
-def test_XYZ_in_LocalTangentPlane_to_and_from_Geodetic(): # pylint: disable=invalid-name
-    """Tests that conversions from LTP to GDC properly handle coordinate order.
-=======
->>>>>>> 99617e92
-
-def test_dms_to_decimal():
-    """Tests that dms_to_decimal performs the correct calculation.
-    """
-<<<<<<< HEAD
-    one_degree_distances = pfc.compute_degree_size(lat=0)
-
-    convert = pfc.CoordinateConverter(pfc.LocalTangentPlane(lon=0, lat=0), pfc.Geodetic())
-    eastern_point = convert(np.array([[one_degree_distances[0] / 100, 0, 0]]))[0]
-    northern_point = convert(np.array([[0, one_degree_distances[1] / 100, 0]]))[0]
-=======
-    cases = [
-        ((48, 24, 36), 48.41),
-        ((48, 24.6), 48.41),
-        ((-48, 24, 36), -48.41),
-        ((-48, 24.6), -48.41),
-        ((30, 36, 4.5), 30.60125),
-        ((30, 36.075), 30.60125),
-        ((-30, 36, 4.5), -30.60125),
-        ((-30, 36.075), -30.60125),
-    ]
->>>>>>> 99617e92
-
-    for case in cases:
-        assert pfc.dms_to_decimal(*case[0]) == case[1]
-
-<<<<<<< HEAD
-    convert = pfc.CoordinateConverter(pfc.Geodetic(), pfc.LocalTangentPlane(lon=0, lat=0))
-    eastern_point = convert(np.array([[0.01, 0, 0]]))[0]
-    northern_point = convert(np.array([[0, 0.01, 0]]))[0]
-
-    assert isclose(eastern_point[0], one_degree_distances[0] / 100, abs_tol=__METER_TOLERANCE)
-    assert isclose(eastern_point[1], 0, abs_tol=__METER_TOLERANCE)
-    assert isclose(northern_point[0], 0, abs_tol=__METER_TOLERANCE)
-    assert isclose(northern_point[1], one_degree_distances[1] / 100, abs_tol=__METER_TOLERANCE)
-
-def test_projcrs_from_epsg():
-    """Tests that a proj string is properly built from EPSG codes.
-    """
-    epsg4326_crs = pfc.ProjCrs.from_epsg(4326, (60.25, -80.12, 0))
-    epsg4978_crs = pfc.ProjCrs.from_epsg(4978, (34.09, -118.13, 0))
-    epsg32618_crs = pfc.ProjCrs.from_epsg(32618, (28.54, -81.38, 0))
-
-    assert str(epsg4326_crs) == '+proj=longlat +datum=WGS84 +no_defs +type=crs 60.25 -80.12 0'
-    assert str(epsg4978_crs) == '+proj=geocent +datum=WGS84 +units=m +no_defs +type=crs 34.09 -118.13 0'
-    assert str(epsg32618_crs) == '+proj=utm +zone=18 +datum=WGS84 +units=m +no_defs +type=crs 28.54 -81.38 0'
-    
-=======
 
 def test_utm_from_point():
     """Tests that `Utm.from_point` accuractely calculates UTM zone/hemisphere.
@@ -473,4 +413,16 @@
         utm = pfc.Utm.from_point(*pt)
         assert utm.zone == zone[0]
         assert utm.south == zone[1]
->>>>>>> 99617e92
+
+
+def test_projcrs_from_epsg():
+    """Tests that a proj string is properly built from EPSG codes.
+    """
+    epsg4326_crs = pfc.ProjCrs.from_epsg(4326, (60.25, -80.12, 0))
+    epsg4978_crs = pfc.ProjCrs.from_epsg(4978, (34.09, -118.13, 0))
+    epsg32618_crs = pfc.ProjCrs.from_epsg(32618, (28.54, -81.38, 0))
+
+    assert str(epsg4326_crs) == '+proj=longlat +datum=WGS84 +no_defs +type=crs 60.25 -80.12 0'
+    assert str(epsg4978_crs) == '+proj=geocent +datum=WGS84 +units=m +no_defs +type=crs 34.09 -118.13 0'
+    assert str(epsg32618_crs) == '+proj=utm +zone=18 +datum=WGS84 +units=m +no_defs +type=crs 28.54 -81.38 0'
+    