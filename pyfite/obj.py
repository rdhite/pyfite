--- conflicted
+++ resolved
@@ -405,11 +405,7 @@
                 self.faces = np.concatenate((self.faces,
                                             other.faces[o_mtl_face_i:o_mtl_face_j] + [o_v_count, o_vt_count,
                                                                                       o_vn_count]))
-<<<<<<< HEAD
-                self.materials.append((o_mtl_lib, o_mtl_name, o_mtl_face_i + o_f_count))
-=======
                 self.materials.append([o_mtl_lib, o_mtl_name, o_mtl_face_i + o_f_count])
->>>>>>> 0898d333
 
         self.__have_tex |= other.__have_tex  # pylint: disable=protected-access
         self.__have_norm |= other.__have_norm  # pylint: disable=protected-access
