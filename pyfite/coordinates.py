--- conflicted
+++ resolved
@@ -445,14 +445,9 @@
 
     Args:
         proj_str (str): A valid Proj string
-<<<<<<< HEAD
         offset (Tuple[float, float, float], optional): The offset by which points are adjusted
     """
     def __init__(self, proj_str: str, offset: Optional[Tuple[float, float, float]] = (0.0, 0.0, 0.0)):
-=======
-    """
-    def __init__(self, proj_str: str, offset=(0.0, 0.0, 0.0)):
->>>>>>> 99617e92
         self._proj = proj_str
         self._offset = offset
 
@@ -477,7 +472,6 @@
         """
         return ProjCrs(srep)
 
-<<<<<<< HEAD
     @staticmethod
     def from_epsg(code: Union[str,int], offset: Tuple[float, float, float]) -> 'ProjCrs':
         """Creates ProjCrs from an EPSG code.
@@ -490,8 +484,6 @@
         """
         return ProjCrs(CRS.from_epsg(code).to_proj4(), offset)
 
-=======
->>>>>>> 99617e92
     def get_proj_str(self) -> str:
         """See ``CoordinateReferenceSystem.get_proj_str``
         """
@@ -534,12 +526,9 @@
         if len(shape) != 2 or shape[1] != 3:
             raise RuntimeError(f'Cannot convert non-3D points: shape was {shape}')
 
-<<<<<<< HEAD
-=======
         # Conversions are almost always done using pyproj, which can't handle arbitrary offsets
         # on the three axes very well. Instead, do the offset math outside of the conversion
         # so that pyproj can operate in its normal way
->>>>>>> 99617e92
         return self.__convert(points + self.__from_offset) - self.__to_offset
 
     def convert(self, points: np.ndarray) -> np.ndarray:
