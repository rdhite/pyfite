--- conflicted
+++ resolved
@@ -446,14 +446,9 @@
     Args:
         proj_str (str): A valid Proj string
     """
-<<<<<<< HEAD
     def __init__(self, proj_str: str, offset=(0.0, 0.0, 0.0)):
         self._proj = proj_str
         self._offset = offset
-=======
-    def __init__(self, proj_str: str):
-        self._proj = proj_str
->>>>>>> 090c6054
 
     def __str__(self):
         """See ``CoordinateReferenceSystem.__str__``.
@@ -518,12 +513,9 @@
         if len(shape) != 2 or shape[1] != 3:
             raise RuntimeError(f'Cannot convert non-3D points: shape was {shape}')
 
-<<<<<<< HEAD
         # Conversions are almost always done using pyproj, which can't handle arbitrary offsets
         # on the three axes very well. Instead, do the offset math outside of the conversion
         # so that pyproj can operate in its normal way
-=======
->>>>>>> 090c6054
         return self.__convert(points + self.__from_offset) - self.__to_offset
 
     def convert(self, points: np.ndarray) -> np.ndarray:
