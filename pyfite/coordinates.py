--- conflicted
+++ resolved
@@ -434,14 +434,9 @@
     Args:
         proj_str (str): A valid Proj string
     """
-<<<<<<< HEAD
-    def __init__(self, projStr: str, offset: Optional[Tuple[float, float, float]] = (0.0, 0.0, 0.0)):
-        self._proj = projStr
+    def __init__(self, proj_str: str, offset: Optional[Tuple[float, float, float]] = (0.0, 0.0, 0.0)):
+        self._proj = proj_str
         self._offset = offset
-=======
-    def __init__(self, proj_str: str):
-        self._proj = proj_str
->>>>>>> 090c6054
 
     def __str__(self):
         """See ``CoordinateReferenceSystem.__str__``.
@@ -464,9 +459,8 @@
         """
         return ProjCrs(srep)
 
-<<<<<<< HEAD
-    @staticmethod
-    def fromEPSG(code: Union[str,int], offset: Tuple[float, float, float]) -> 'ProjCrs':
+    @staticmethod
+    def from_epsg(code: Union[str,int], offset: Tuple[float, float, float]) -> 'ProjCrs':
         """Creates ProjCrs from an EPSG code.
 
         Args:
@@ -477,12 +471,8 @@
         """
         return ProjCrs(CRS.from_epsg(code).to_proj4(), offset)
 
-    def getProjStr(self) -> str:
-        """See ``CoordinateReferenceSystem.getProjStr``
-=======
     def get_proj_str(self) -> str:
         """See ``CoordinateReferenceSystem.get_proj_str``
->>>>>>> 090c6054
         """
         return self._proj
 
